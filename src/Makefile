--- conflicted
+++ resolved
@@ -258,13 +258,9 @@
 else
 ../textadept: LDLIBS := $(shell pkg-config --libs gtk+-3.0 gmodule-2.0)
 endif
-<<<<<<< HEAD
 ../textadept-qt: LDLIBS := -L$(shell qmake -query QT_INSTALL_LIBS) -lQt5Widgets -lQt5Gui \
   -lQt5Core -lpthread
-../textadept-curses: LDFLAGS += $(shell pkg-config --silence-errors --libs ncursesw || \
-=======
 ../textadept-curses: LDLIBS := $(shell pkg-config --silence-errors --libs ncursesw || \
->>>>>>> 393bbcde
   pkg-config --silence-errors --libs ncurses || pkg-config --silence-errors --libs curses || \
   echo -lncursesw) -lpthread
 $(linux_exes): LDLIBS += -ldl
@@ -302,12 +298,9 @@
 ../textadept-osx: LDLIBS := $(shell PKG_CONFIG_PATH=`pwd`/gtkosx/lib/pkgconfig \
   pkg-config --define-variable=prefix=gtkosx --libs gtk+-3.0 gmodule-2.0 gtk-mac-integration) \
   -framework Cocoa
-<<<<<<< HEAD
 ../textadept-qt-osx: LDFLAGS := -mmacosx-version-min=10.13
 ../textadept-qt-osx: LDLIBS := -F$(shell qmake -query QT_INSTALL_LIBS) -framework QtCore \
   -framework QtWidgets -framework QtGui
-=======
->>>>>>> 393bbcde
 ../textadept-osx-curses: LDLIBS := -lncurses
 $(osx_exes): LDLIBS += -liconv
 
